"""Tests for relations services."""

from datetime import datetime
from unittest import TestCase, mock
import sqlalchemy
from typing import Any
from relations.domain import Relation, RelationType, resolve_arxiv_id


class TestRelationCreator(TestCase):
    """:func:`.create.create` creates a new record in the database."""

    def setUp(self) -> None:
        """Initialize an in-memory SQLite database."""
        from relations.services import create
        self.create = create
        app = mock.MagicMock(
            config={
                'SQLALCHEMY_DATABASE_URI': 'sqlite:///:memory:',
                'SQLALCHEMY_TRACK_MODIFICATIONS': False
            }, extensions={}, root_path=''
        )
        self.create.db.init_app(app)    # type: ignore
        self.create.db.app = app    # type: ignore
        self.create.db.create_all()  # type: ignore

        self.prev_data = dict(arxiv_id=resolve_arxiv_id("1234.78901"),  # type: ignore
                              arxiv_ver=2,
                              supercedes_or_suppresses=None,
                              rel_type=RelationType.ADD,
                              resource_type="DOI",
                              resource_id="10.1023/hage.2018.7.11",
                              description="test",
                              creator="tester",
                              added_at=datetime.now())
        self.relDB = self.create.RelationDB(**self.prev_data)  # type: ignore
        self.create.db.session.add(self.relDB)    # type: ignore
        self.active = dict(id=self.relDB.id, active=True)  # type: ignore
        self.actDB = self.create.ActivationDB(**self.active)  # type: ignore
        self.create.db.session.add(self.actDB)  # type: ignore
        self.create.db.session.commit()     # type: ignore

    def tearDown(self) -> None:
        """Clear the database and tear down all tables."""
        self.create.db.session.remove()  # type: ignore
        self.create.db.drop_all()    # type: ignore

    def test_create(self) -> None:
        """Add new relation."""
        rel = self.create.create(resolve_arxiv_id("1234.56789"),  # type: ignore
                                 1,
                                 "DOI",
                                 "10.1023/hoge.2013.7.24",
                                 "test",
                                 "tester")
        self.assertGreater(rel.identifier,
                           0,
                           "Relation.identifier is updated with pk id")

        session = self.create.db.session   # type: ignore
        query = session.query(self.create.RelationDB)  # type: ignore
        rel_db = query.get(rel.identifier)  # type: ignore

        # check the created relation is valid
        self.assertEqual(rel.relation_type, RelationType.ADD)
        self.assertEqual(rel.e_print.arxiv_id, "1234.56789")
        self.assertEqual(rel.e_print.version, 1)
        self.assertEqual(rel.resource.resource_type, "DOI")
        self.assertEqual(rel.resource.identifier, "10.1023/hoge.2013.7.24")
        self.assertEqual(rel.description, "test")
        self.assertEqual(rel.creator, "tester")
        self.assertEqual(rel.supercedes_or_suppresses, None)

        # check the record is cetainly created on DB
        self.assertEqual(rel_db.rel_type, RelationType.ADD)
        self.assertEqual(rel_db.arxiv_id, "1234.56789")
        self.assertEqual(rel_db.arxiv_ver, 1)
        self.assertEqual(rel_db.resource_type, "DOI")
        self.assertEqual(rel_db.resource_id, "10.1023/hoge.2013.7.24")
        self.assertEqual(rel_db.description, "test")
        self.assertEqual(rel_db.added_at, rel.added_at)
        self.assertEqual(rel_db.creator, "tester")
        self.assertEqual(rel_db.supercedes_or_suppresses, None)

        # assert it is active
        query2 = session.query(self.create.ActivationDB)  # type: ignore
        act_db = query2.get(rel.identifier)  # type: ignore
        self.assertEqual(act_db.active, True)

<<<<<<< HEAD
    def test_supercede(self) -> None:
        """Add new relation that supercedes another."""
        rel = self.create.supercede(resolve_arxiv_id("1234.78901"),  # type: ignore
                                    2,
                                    str(self.relDB.id),
                                    "DOI",
                                    "10.1023/hage.2018.7.13",
                                    "test",
                                    "tester")
        self.assertGreater(rel.identifier,
                           0,
                           "Relation.identifier is updated with pk id")

        session = self.create.db.session   # type: ignore
        query = session.query(self.create.RelationDB)  # type: ignore
        rel_db = query.get(rel.identifier)  # type: ignore

        # check the created relation is valid
        self.assertEqual(rel.relation_type, RelationType.EDIT)
        self.assertEqual(rel.e_print.arxiv_id, "1234.78901")
        self.assertEqual(rel.e_print.version, 2)
        self.assertEqual(rel.resource.resource_type, "DOI")
        self.assertEqual(rel.resource.identifier, "10.1023/hage.2018.7.13")
        self.assertEqual(rel.description, "test")
        self.assertEqual(rel.creator, "tester")
        self.assertEqual(rel.supercedes_or_suppresses, str(self.relDB.id))

        # check the record is cetainly created on DB
        self.assertEqual(rel_db.rel_type, RelationType.EDIT)
        self.assertEqual(rel_db.arxiv_id, "1234.78901")
        self.assertEqual(rel_db.arxiv_ver, 2)
        self.assertEqual(rel_db.resource_type, "DOI")
        self.assertEqual(rel_db.resource_id, "10.1023/hage.2018.7.13")
        self.assertEqual(rel_db.description, "test")
        self.assertEqual(rel_db.added_at, rel.added_at)
        self.assertEqual(rel_db.creator, "tester")
        self.assertEqual(rel_db.supercedes_or_suppresses, str(self.relDB.id))

        # assert it is active
        query2 = session.query(self.create.ActivationDB)  # type: ignore
        act_db = query2.get(rel.identifier)  # type: ignore
        self.assertEqual(act_db.active, True)

        # and the previous one is inactive
        act_db = query2.get(int(rel.supercedes_or_suppresses))  # type: ignore
        self.assertEqual(act_db.active, False)

    def test_suppress(self) -> None:
        """Add new relation that suppresses another."""
        rel = self.create.suppress(resolve_arxiv_id("1234.78901"),  # type: ignore
                                   2,
                                   str(self.relDB.id),
                                   "test",
                                   "tester")
        self.assertGreater(rel.identifier,
                           0,
                           "Relation.identifier is updated with pk id")

        session = self.create.db.session   # type: ignore
        query = session.query(self.create.RelationDB)  # type: ignore
        rel_db = query.get(rel.identifier)  # type: ignore

        # check the created relation is valid
        self.assertEqual(rel.relation_type, RelationType.SUPPRESS)
        self.assertEqual(rel.e_print.arxiv_id, "1234.78901")
        self.assertEqual(rel.e_print.version, 2)
        self.assertEqual(rel.resource.resource_type, "DOI")
        self.assertEqual(rel.resource.identifier, "10.1023/hage.2018.7.11")
        self.assertEqual(rel.description, "test")
        self.assertEqual(rel.creator, "tester")
        self.assertEqual(rel.supercedes_or_suppresses, str(self.relDB.id))

        # check the record is cetainly created on DB
        self.assertEqual(rel_db.rel_type, RelationType.SUPPRESS)
        self.assertEqual(rel_db.arxiv_id, "1234.78901")
        self.assertEqual(rel_db.arxiv_ver, 2)
        self.assertEqual(rel_db.resource_type, "DOI")
        self.assertEqual(rel_db.resource_id, "10.1023/hage.2018.7.11")
        self.assertEqual(rel_db.description, "test")
        self.assertEqual(rel_db.added_at, rel.added_at)
        self.assertEqual(rel_db.creator, "tester")
        self.assertEqual(rel_db.supercedes_or_suppresses, str(self.relDB.id))

        # assert it is active
        query2 = session.query(self.create.ActivationDB)  # type: ignore
        act_db = query2.get(rel.identifier)  # type: ignore
        self.assertEqual(act_db.active, True)

        # and the previous one is inactive
        act_db = query2.get(int(rel.supercedes_or_suppresses))  # type: ignore
        self.assertEqual(act_db.active, False)


=======
>>>>>>> 7382a5c5
class TestRelationGetter(TestCase):
    """:mod:`.get` retrieves relations."""

    def setUp(self) -> None:
        """Initialize an in-memory SQLite database."""
        from relations.services import get
        self.get = get
        app = mock.MagicMock(
            config={
                'SQLALCHEMY_DATABASE_URI': 'sqlite:///:memory:',
                'SQLALCHEMY_TRACK_MODIFICATIONS': False
            }, extensions={}, root_path=''
        )
        get.db.init_app(app)
        get.db.app = app
        get.db.create_all()

        # add relation data
        self.data = [dict(arxiv_id=resolve_arxiv_id("1234.56789"),  # type: ignore
                          arxiv_ver=1,
                          supercedes_or_suppresses=None,
                          rel_type=RelationType.ADD,
                          resource_type="DOI",
                          resource_id="10.1023/hoge.2013.7.24",
                          description="test",
                          creator="tester",
                          added_at=datetime.now()),
                     dict(arxiv_id=resolve_arxiv_id("1234.78901"),  # type: ignore
                          arxiv_ver=2,
                          supercedes_or_suppresses=None,
                          rel_type=RelationType.ADD,
                          resource_type="DOI",
                          resource_id="10.1023/hage.2018.7.11",
                          description="test",
                          creator="tester",
                          added_at=datetime.now()),
                     dict(arxiv_id=resolve_arxiv_id("1234.78901"),  # type: ignore
                          arxiv_ver=2,
                          supercedes_or_suppresses=3,
                          rel_type=RelationType.EDIT,
                          resource_type="DOI",
                          resource_id="10.1023/hage.2018.7.13",
                          description="test",
                          creator="tester",
                          added_at=datetime.now())]
        self.relDBs = [self.get.RelationDB(**d) for d in self.data]  # type: ignore
        for d in self.relDBs:
            self.get.db.session.add(d)    # type: ignore
        self.get.db.session.commit()     # type: ignore

        # add activation data
        self.actives = [dict(id=1, active=True),   # type: ignore
                        dict(id=2, active=False),  # type: ignore
                        dict(id=3, active=True)]   # type: ignore
        self.actDBs = [self.get.ActivationDB(**d) for d in self.actives]  # type: ignore
        for d in self.actDBs:
            self.get.db.session.add(d)    # type: ignore
        self.get.db.session.commit()     # type: ignore

    def tearDown(self) -> None:
        """Clear the database and tear down all tables."""
        self.get.db.session.remove()  # type: ignore
        self.get.db.drop_all()  # type: ignore

    def test_get_a_relation_that_exists(self) -> None:
        """When the relation exists, returns a :class:`.Relation`."""
        rel = self.get.from_id(1)  # type: ignore
        self.assertIsInstance(rel, Relation)
        self.assertEqual(rel.identifier, 1)
        self.assertEqual(rel.e_print.arxiv_id, self.data[0]['arxiv_id'])
        self.assertEqual(rel.e_print.version, self.data[0]['arxiv_ver'])
        self.assertEqual(rel.relation_type, self.data[0]['rel_type'])
        self.assertEqual(rel.resource.resource_type,
                         self.data[0]['resource_type'])
        self.assertEqual(rel.resource.identifier,
                         self.data[0]['resource_id'])
        self.assertEqual(rel.description, self.data[0]['description'])
        self.assertEqual(rel.creator, self.data[0]['creator'])
        self.assertEqual(rel.added_at, self.data[0]['added_at'])
        self.assertEqual(rel.supercedes_or_suppresses,
                         self.data[0]['supercedes_or_suppresses'])

    def test_get_a_relation_that_doesnt_exist(self) -> None:
        """When the relation doesn't exist, raises NotFoundError."""
        with self.assertRaises(self.get.NotFoundError):  # type: ignore
            self.get.from_id(5)  # type: ignore

    @mock.patch('relations.services.get.db.session.query')
    def test_get_a_relation_when_db_is_unavailable(self,
                                                   mock_query: Any) -> None:
        """When the database squawks, raises an IOError."""
        def raise_op_error(*args: str, **kwargs: str) -> None:
            raise sqlalchemy.exc.OperationalError('statement', {}, None)
        mock_query.side_effect = raise_op_error
        with self.assertRaises(self.get.DBLookUpError):  # type: ignore
            self.get.from_id(1)  # type: ignore

    def test_get_all_relations_from_e_print(self) -> None:
        """Return all :class:`.Relation`s."""
        rels = self.get.from_e_print("1234.78901", 2, active_only=False)  # type: ignore
        self.assertEqual(len(rels), 2)

    def test_get_active_relations_from_e_print(self) -> None:
        """Return all :class:`.Relation`s."""
        rels = self.get.from_e_print("1234.78901", 2, active_only=True)  # type: ignore
        self.assertEqual(len(rels), 1)<|MERGE_RESOLUTION|>--- conflicted
+++ resolved
@@ -87,7 +87,6 @@
         act_db = query2.get(rel.identifier)  # type: ignore
         self.assertEqual(act_db.active, True)
 
-<<<<<<< HEAD
     def test_supercede(self) -> None:
         """Add new relation that supercedes another."""
         rel = self.create.supercede(resolve_arxiv_id("1234.78901"),  # type: ignore
@@ -181,8 +180,6 @@
         self.assertEqual(act_db.active, False)
 
 
-=======
->>>>>>> 7382a5c5
 class TestRelationGetter(TestCase):
     """:mod:`.get` retrieves relations."""
 
