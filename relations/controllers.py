"""
Request controllers for the external links service.

These may be used handle requests originating from the :mod:`.routes.api`
and/or the :mod:`.routes.ui`.

If the behavior of these controllers diverges along the UI/API lines, then we
can split this into ``controllers/api.py`` and ``controllers/ui.py``.
"""

from typing import Tuple, Any, Dict, List
from http import HTTPStatus
from werkzeug.datastructures import MultiDict
from werkzeug.exceptions import InternalServerError
from relations.domain import Relation, RelationID, RelationType, ArXivID, \
    resolve_arxiv_id, resolve_relation_id, support_json_default
from relations.services import create
from relations.services.create import StorageError
from relations.services.get import from_id, is_active, from_e_print, \
    NotFoundError, DBLookUpError

Response = Tuple[Dict[str, Any], HTTPStatus, Dict[str, str]]


def service_status(params: MultiDict) -> Response:
    """
    Handle requests for the service status endpoint.

    Returns ``200 OK`` if the service is up and ready to handle requests.
    """
    return {'iam': 'ok'}, HTTPStatus.OK, {}


def create_new(arxiv_id_str: str,
               arxiv_ver: int,
               payload: Dict[str, Any]) -> Response:
    """
    Create a new relation for an e-print.

    Parameters
    ----------
    arxiv_id_str: str
        The arXiv ID of the e-print.
    arxiv_ver: int
        The version of the e-print.
    payload: Dict[str, Any]
        Payload info.

    Returns
    -------
    Dict[str, Any]
        The newly-created relation.
    HTTPStatus
        An HTTP status code.
    Dict[str, str]
        A blank dict.

    """
    # get arxiv ID from str
    arxiv_id: ArXivID = resolve_arxiv_id(arxiv_id_str)

    # get relation
    try:
        rel: Relation = create.create(arxiv_id,
                                      arxiv_ver,
                                      payload['resource_type'],
                                      payload['resource_id'],
                                      payload.get('description', ''),
                                      payload.get('creator'))

        # create the result value
        result: Dict[str, Any] = rel._asdict()

        # return
        return result, HTTPStatus.OK, {}

    except KeyError as ke:
        raise InternalServerError(f"A value of {str(ke)} not found")

    except StorageError as se:
        raise InternalServerError("An error occured in storage") from se


def supercede(arxiv_id_str: str,
              arxiv_ver: int,
              relation_id_str: str,
              payload: Dict[str, Any]) -> Response:
    """
    Create a new relation that supercedes an existing relation for an e-print.

    Parameters
    ----------
    arxiv_id_str: str
        The arXiv ID of the e-print.
    arxiv_ver: int
        The version of the e-print.
    relation_id_str: str
        The previous relation ID to be superceded.
    payload: Dict[str, Any]
        Payload info.

    Returns
    -------
    Dict[str, Any]
        The newly-created relation.
    HTTPStatus
        An HTTP status code.
    Dict[str, str]
        A blank dict.

    """
    # get arxiv ID from str
    arxiv_id: ArXivID = resolve_arxiv_id(arxiv_id_str)

    prev_rel_id: RelationID = resolve_relation_id(relation_id_str)
    try:
        # check if the previous relation is active
        if not is_active(prev_rel_id):
            raise InternalServerError("The previous relation is already inactive.")

        # get new relations that supercedes the prev
        new_rel: Relation = create.supercede(arxiv_id,
                                             arxiv_ver,
                                             prev_rel_id,
                                             payload['resource_type'],
                                             payload['resource_id'],
                                             payload.get('description', ''),
                                             payload.get('creator'))

        # create the result value
        result: Dict[str, Any] = new_rel._asdict()

        # return
        return result, HTTPStatus.OK, {}

    except KeyError as ke:
        raise InternalServerError(f"A value of {str(ke)} not found")

    except NotFoundError as nfe:
        raise InternalServerError("The previous relation cannot be found") \
            from nfe

    except DBLookUpError as lue:
        raise InternalServerError("A failure occured in "
                                  "looking up the previous relation") \
            from lue

    except StorageError as se:
        raise InternalServerError("An error occured in storage") from se


def suppress(arxiv_id_str: str,
             arxiv_ver: int,
             relation_id_str: str,
             payload: Dict[str, Any]) -> Response:
    """
    Create a new relation that suppresses an existing relation for an e-print.

    Parameters
    ----------
    arxiv_id_str: str
        The arXiv ID of the e-print.
    arxiv_ver: int
        The version of the e-print.
    relation_id_str: str
        The previous relation ID to be suppressed.
    payload: Dict[str, Any]
        Payload info.

    Returns
    -------
    Dict[str, Any]
        The newly-created relation.
    HTTPStatus
        An HTTP status code.
    Dict[str, str]
        A blank dict.

    """
    # get arxiv ID from str
    arxiv_id: ArXivID = resolve_arxiv_id(arxiv_id_str)

    prev_rel_id: RelationID = resolve_relation_id(relation_id_str)
    try:
        # try get the previous relation -- needs to exist
        from_id(prev_rel_id)

        # check if the previous relation is active
        if not is_active(prev_rel_id):
            raise InternalServerError("The previous relation is already inactive.")

        # get new relations that supercedes the prev
        new_rel: Relation = create.suppress(arxiv_id,
                                            arxiv_ver,
                                            prev_rel_id,
                                            payload.get('description', ''),
                                            payload.get('creator'))

        # create the result value
        result: Dict[str, Any] = new_rel._asdict()

        # return
        return result, HTTPStatus.OK, {}

    except NotFoundError as nfe:
        raise InternalServerError("The previous relation cannot be found") \
            from nfe

    except DBLookUpError as lue:
        raise InternalServerError("A failure occured in "
                                  "looking up the previous relation") \
            from lue

    except StorageError as se:
        raise InternalServerError("An error occured in storage") from se
<<<<<<< HEAD
=======


def retrieve(arxiv_id_str: str,
             arxiv_ver: int,
             active_only: bool) -> Response:
    """
    Retrieve relations associated with an e-print.

    Parameters
    ----------
    arxiv_id_str: str
        The arXiv ID of the e-print.
    arxiv_ver: int
        The version of the e-print.
    active_only: bool
        When it is true, the return value will only include active links.

    Returns
    -------
    Dict[str, Any]
        A collection of relations, whose key is an ID, and whose value is
        the corresponding relation.
    HTTPStatus
        An HTTP status code.
    Dict[str, str]
        blank.

    """
    # get arxiv ID from str
    arxiv_id: ArXivID = resolve_arxiv_id(arxiv_id_str)
    try:
        # retrieve
        rels: List[Relation] = from_e_print(arxiv_id, arxiv_ver, active_only)

    except DBLookUpError as lue:
        raise InternalServerError("A failure occured in looking up relations") \
            from lue

    # encode to response
    result: Dict[str, Any] = {}
    for rel in rels:
        result[str(rel.identifier)] = rel._asdict()
    return result, HTTPStatus.OK, {}
>>>>>>> 728c094e
<|MERGE_RESOLUTION|>--- conflicted
+++ resolved
@@ -213,8 +213,6 @@
 
     except StorageError as se:
         raise InternalServerError("An error occured in storage") from se
-<<<<<<< HEAD
-=======
 
 
 def retrieve(arxiv_id_str: str,
@@ -257,5 +255,4 @@
     result: Dict[str, Any] = {}
     for rel in rels:
         result[str(rel.identifier)] = rel._asdict()
-    return result, HTTPStatus.OK, {}
->>>>>>> 728c094e
+    return result, HTTPStatus.OK, {}